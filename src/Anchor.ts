--- conflicted
+++ resolved
@@ -50,15 +50,12 @@
   private disableGreymassFuel: boolean = false
   // display the request status returned by anchor-link, defaults to false (ual has it's own)
   private requestStatus: boolean = false
-<<<<<<< HEAD
-  // Set the status as loading
-  private isInitFinished: boolean = false
-=======
   // The referral account used in Fuel transactions
   private fuelReferrer: string = 'teamgreymass'
   // Whether anchor-link should be configured to verify identity proofs in the browser for the app
   private verifyProofs: boolean = false
->>>>>>> 392b9fd6
+  // Set the status as loading
+  private isInitFinished: boolean = false
 
   /**
    * Anchor Constructor.
